import numpy as np
from h5py import VirtualLayout, VirtualSource
from ndindex import Slice, ndindex, Tuple

from .hashtable import Hashtable
from .slicetools import split_chunks

DEFAULT_CHUNK_SIZE = 2**12

def get_chunks(shape, dtype, chunk_size):
    # TODO: Implement this
    if len(shape) > 1:
        raise NotImplementedError
    return (chunk_size,)

def initialize(f):
    version_data = f.create_group('_version_data')
    versions = version_data.create_group('versions')
    versions.create_group('__first_version__')
    versions.attrs['current_version'] = '__first_version__'

def create_base_dataset(f, name, *, shape=None, data=None, dtype=None,
    chunks=True, compression=None, compression_opts=None):

    # Validate shape (based on h5py._hl.dataset.make_new_dset
    if shape is None:
        if data is None:
            if dtype is None:
                raise TypeError("One of data, shape or dtype must be specified")
            raise NotImplementedError("empty datasets are not yet implemented")
        shape = data.shape
    else:
        shape = (shape,) if isinstance(shape, int) else tuple(shape)
        if data is not None and (np.product(shape, dtype=np.ulonglong) != np.product(data.shape, dtype=np.ulonglong)):
            raise ValueError("Shape tuple is incompatible with data")
    if dtype is None:
        # https://github.com/h5py/h5py/issues/1474
        dtype = data.dtype

    ndims = len(shape)
    if isinstance(chunks, int) and not isinstance(chunks, bool):
        chunks = (chunks,)
    if chunks in [True, None]:
        if ndims <= 1:
            chunks = (DEFAULT_CHUNK_SIZE,)
        else:
            raise NotImplementedError("chunks must be specified for multi-dimensional datasets")
    group = f['_version_data'].create_group(name)
    dataset = group.create_dataset('raw_data', shape=(0,) + shape[1:],
                                   chunks=chunks, maxshape=(None,) + shape[1:],
                                   dtype=dtype, compression=compression,
                                   compression_opts=compression_opts)
<<<<<<< HEAD
    dataset.attrs['chunks'] = chunks
    return write_dataset(f, name, data, chunks=chunks)
=======

    dataset.attrs['chunk_size'] = chunk_size
    return write_dataset(f, name, data, chunk_size=chunk_size)
>>>>>>> 9d58f36b

def write_dataset(f, name, data, chunks=None, compression=None,
                  compression_opts=None):
    if name not in f['_version_data']:
        return create_base_dataset(f, name, data=data, chunks=chunks,
            compression=compression, compression_opts=compression_opts)

    ds = f['_version_data'][name]['raw_data']
    if isinstance(chunks, int) and not isinstance(chunks, bool):
        chunks = (chunks,)
    if chunks is None:
        chunks = tuple(ds.attrs['chunks'])
    else:
        if chunks != tuple(ds.attrs['chunks']):
            raise ValueError("Chunk size specified but doesn't match already existing chunk size")

    if compression or compression_opts:
        raise ValueError("Compression options can only be specified for the first version of a dataset")
    if data.dtype != ds.dtype:
        raise ValueError(f"dtypes do not match ({data.dtype} != {ds.dtype})")
    # TODO: Handle more than one dimension
    old_shape = ds.shape
    hashtable = Hashtable(f, name)
    slices = []
    slices_to_write = {}
    chunk_size = chunks[0]
    for s in split_chunks(data.shape, chunks):
        idx = hashtable.largest_index
        data_s = data[s.raw]
        raw_slice = Slice(idx*chunk_size, idx*chunk_size + data_s.shape[0])
        data_hash = hashtable.hash(data_s)
        raw_slice2 = hashtable.setdefault(data_hash, raw_slice)
        if raw_slice2 == raw_slice:
            slices_to_write[raw_slice] = s
        slices.append(raw_slice2)

    ds.resize((old_shape[0] + len(slices_to_write)*chunk_size,) + chunks[1:])
    for raw_slice, s in slices_to_write.items():
        ds[raw_slice.raw] = data[s.raw]
    return slices

def write_dataset_chunks(f, name, data_dict):
    """
    data_dict should be a dictionary mapping chunk_size index to either an
    array for that chunk, or a slice into the raw data for that chunk

    """
    if name not in f['_version_data']:
        raise NotImplementedError("Use write_dataset() if the dataset does not yet exist")

    ds = f['_version_data'][name]['raw_data']
    chunks = tuple(ds.attrs['chunks'])
    # TODO: Handle more than one dimension
    chunk_size = chunks[0]
    nchunks = max(data_dict)
    if any(i not in data_dict for i in range(nchunks)):
        raise ValueError("data_dict does not include all chunks")

    hashtable = Hashtable(f, name)
    slices = [None for i in range(len(data_dict))]
    data_to_write = {}
    for chunk, data_s in data_dict.items():
        if not isinstance(data_s, (slice, tuple, Tuple, Slice)) and data_s.dtype != ds.dtype:
            raise ValueError(f"dtypes do not match ({data_s.dtype} != {ds.dtype})")

        idx = hashtable.largest_index
        if isinstance(data_s, (slice, tuple, Tuple, Slice)):
            slices[chunk] = ndindex(data_s)
        else:
            raw_slice = Slice(idx*chunk_size, idx*chunk_size + data_s.shape[0])
            data_hash = hashtable.hash(data_s)
            raw_slice2 = hashtable.setdefault(data_hash, raw_slice)
            if raw_slice2 == raw_slice:
                data_to_write[raw_slice] = data_s
            slices[chunk] = raw_slice2

    assert None not in slices
    old_shape = ds.shape
    ds.resize((old_shape[0] + len(data_to_write)*chunk_size,) + chunks[1:])
    for raw_slice, data_s in data_to_write.items():
        ds[raw_slice.raw] = data_s
    return slices

def create_virtual_dataset(f, version_name, name, slices, attrs=None):
    raw_data = f['_version_data'][name]['raw_data']
    chunks = tuple(raw_data.attrs['chunks'])
    chunk_size = chunks[0]
    slices = [s.reduce() for s in slices]
    if not all(isinstance(s, Slice) for s in slices):
        raise NotImplementedError("Chunking in other than the first dimension")
    for s in slices[:-1]:
        s = s.reduce()
        if s.stop - s.start != chunk_size:
            raise NotImplementedError("Smaller than chunk size slice is only supported as the last slice.")
    shape = (chunk_size*(len(slices) - 1) + slices[-1].stop - slices[-1].start,) + chunks[1:]

    layout = VirtualLayout(shape, dtype=raw_data.dtype)
    vs = VirtualSource('.', name=raw_data.name, shape=raw_data.shape, dtype=raw_data.dtype)

    for i, s in enumerate(slices):
        # TODO: This needs to handle more than one dimension
        layout[i*chunk_size:i*chunk_size + s.stop - s.start] = vs[s.raw]

    virtual_data = f['_version_data/versions'][version_name].create_virtual_dataset(name, layout)

    if attrs:
        for k, v in attrs.items():
            virtual_data.attrs[k] = v
    return virtual_data<|MERGE_RESOLUTION|>--- conflicted
+++ resolved
@@ -50,14 +50,8 @@
                                    chunks=chunks, maxshape=(None,) + shape[1:],
                                    dtype=dtype, compression=compression,
                                    compression_opts=compression_opts)
-<<<<<<< HEAD
     dataset.attrs['chunks'] = chunks
     return write_dataset(f, name, data, chunks=chunks)
-=======
-
-    dataset.attrs['chunk_size'] = chunk_size
-    return write_dataset(f, name, data, chunk_size=chunk_size)
->>>>>>> 9d58f36b
 
 def write_dataset(f, name, data, chunks=None, compression=None,
                   compression_opts=None):
