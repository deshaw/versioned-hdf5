--- conflicted
+++ resolved
@@ -713,7 +713,6 @@
 
     delete_versions(vfile, ['r2', 'r4', 'r6'])
 
-<<<<<<< HEAD
 def test_delete_versions_fillvalue_only_dataset(vfile):
     with vfile.stage_version('r0') as sv:
         sv.create_dataset('fillvalue_only', shape=(6,),
@@ -739,7 +738,7 @@
                             np.array([1, 0, 0, 0, 0, 0]))
     np.testing.assert_equal(vfile['r1']['has_data'][:], np.arange(5, -1, -1))
     np.testing.assert_equal(vfile['r2']['has_data'][:], np.arange(5, -1, -1))
-=======
+
 def test_delete_versions_current_version(vfile):
     with vfile.stage_version('r0') as sv:
         sv.create_dataset('bar', data=np.arange(10))
@@ -752,5 +751,4 @@
 
     cv = vfile.current_version
     assert cv == 'r7'
-    np.testing.assert_equal(vfile[cv]['bar'][:], np.arange(17))
->>>>>>> d61d9894
+    np.testing.assert_equal(vfile[cv]['bar'][:], np.arange(17))