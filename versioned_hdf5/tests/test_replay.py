--- conflicted
+++ resolved
@@ -832,62 +832,6 @@
     assert vfile.f['_version_data/key0/raw_data'][:].size == 10000
     assert vfile[vfile.current_version]['key0'][:].size == 0
 
-<<<<<<< HEAD
-
-def test_delete_versions_speed(vfile):
-    with vfile.stage_version('r0') as sv:
-        sv.create_dataset('values', data=np.zeros(100), fillvalue=0,
-                          chunks=(300,), maxshape=(None,), compression='lzf')
-
-    for i in range(1, 1000):
-        with vfile.stage_version(f'r{i}') as sv:
-            sv['values'][:] = np.arange(i, i + 100)
-
-    # keep only every 10th version
-    versions_to_delete = []
-    versions = sorted([(v, vfile._versions[v].attrs['timestamp']) for v in vfile._versions],
-                      key=lambda t: t[1])
-    for i, v in enumerate(versions):
-        if i % 10 != 0:
-            versions_to_delete.append(v[0])
-
-    # The line counts for determining the previous version
-    line_counts = 0
-
-    def trace_prev_version_line_calls(frame, event, arg):
-        nonlocal line_counts
-        if event == 'line':
-            if frame.f_code.co_name == 'delete_versions':
-                line_no = frame.f_lineno
-                if line_no == 523:
-                    # count executions of this line, check that it's actually the correct line
-                    expected_line = "prev_version = versions[prev_version].attrs['prev_version']"
-                    filename = frame.f_code.co_filename
-                    line = linecache.getline(filename, line_no).strip()
-                    assert line == expected_line
-                line_counts += 1
-        return trace_prev_version_line_calls
-
-    # Set the trace function to count number of times a line is executed
-    old_tracer = sys.gettrace()
-    sys.settrace(trace_prev_version_line_calls)
-
-    try:
-        # delete_versions
-        delete_versions(vfile, versions_to_delete)
-    finally:
-        # restore old tracer function (or None)
-        sys.settrace(old_tracer)
-
-    # We have 1000 versions and keep only every tenth. This means that for each version
-    # we should go back its modulo by 10 steps. That's
-    # 100 * 0 + 100 * 1 + 100 * 2 + ... + 100 * 9 == 4500
-    # executions of this line. But sine the line contains multiple substeps
-    # it's "executed" multiple times. Long story short, empirically
-    # we end up with 8619 executions on Python 3.10, but the number
-    # varies between Python versions
-    assert 8600 <= line_counts <= 8650
-=======
 @pytest.mark.skipif(shutil.which('h5repack') is None, reason="Requires h5repack to run")
 def test_delete_string_dataset(filepath):
     """Test that delete_versions + h5repack works correctly for variable length string
@@ -931,4 +875,58 @@
 
     # Delete the tmp file to avoid leaving around stale file
     tmp_path.unlink(missing_ok=True)
->>>>>>> eeb42bc4
+
+
+def test_delete_versions_speed(vfile):
+    with vfile.stage_version('r0') as sv:
+        sv.create_dataset('values', data=np.zeros(100), fillvalue=0,
+                          chunks=(300,), maxshape=(None,), compression='lzf')
+
+    for i in range(1, 1000):
+        with vfile.stage_version(f'r{i}') as sv:
+            sv['values'][:] = np.arange(i, i + 100)
+
+    # keep only every 10th version
+    versions_to_delete = []
+    versions = sorted([(v, vfile._versions[v].attrs['timestamp']) for v in vfile._versions],
+                      key=lambda t: t[1])
+    for i, v in enumerate(versions):
+        if i % 10 != 0:
+            versions_to_delete.append(v[0])
+
+    # The line counts for determining the previous version
+    line_counts = 0
+
+    def trace_prev_version_line_calls(frame, event, arg):
+        nonlocal line_counts
+        if event == 'line':
+            if frame.f_code.co_name == 'delete_versions':
+                line_no = frame.f_lineno
+                if line_no == 523:
+                    # count executions of this line, check that it's actually the correct line
+                    expected_line = "prev_version = versions[prev_version].attrs['prev_version']"
+                    filename = frame.f_code.co_filename
+                    line = linecache.getline(filename, line_no).strip()
+                    assert line == expected_line
+                line_counts += 1
+        return trace_prev_version_line_calls
+
+    # Set the trace function to count number of times a line is executed
+    old_tracer = sys.gettrace()
+    sys.settrace(trace_prev_version_line_calls)
+
+    try:
+        # delete_versions
+        delete_versions(vfile, versions_to_delete)
+    finally:
+        # restore old tracer function (or None)
+        sys.settrace(old_tracer)
+
+    # We have 1000 versions and keep only every tenth. This means that for each version
+    # we should go back its modulo by 10 steps. That's
+    # 100 * 0 + 100 * 1 + 100 * 2 + ... + 100 * 9 == 4500
+    # executions of this line. But sine the line contains multiple substeps
+    # it's "executed" multiple times. Long story short, empirically
+    # we end up with 8619 executions on Python 3.10, but the number
+    # varies between Python versions
+    assert 8600 <= line_counts <= 8650