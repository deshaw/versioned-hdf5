--- conflicted
+++ resolved
@@ -3,13 +3,9 @@
 import numpy as np
 from numpy.testing import assert_equal
 
-<<<<<<< HEAD
 import pytest
 
-from ..wrappers import InMemoryArrayDataset
-=======
 from ..wrappers import InMemoryArrayDataset, InMemoryGroup
->>>>>>> 238df611
 from .helpers import setup
 
 def test_InMemoryArrayDataset():
@@ -40,43 +36,6 @@
         assert dataset.array[30, 0] == 1000
 
 def test_InMemoryArrayDataset_resize():
-<<<<<<< HEAD
-    a = np.arange(100)
-    dataset = InMemoryArrayDataset('data', a)
-    dataset.resize((110,))
-
-    assert len(dataset) == 110
-    assert_equal(dataset[:100], dataset.array[:100])
-    assert_equal(dataset[:100], a)
-    assert_equal(dataset[100:], dataset.array[100:])
-    assert_equal(dataset[100:], 0)
-    assert dataset.shape == dataset.array.shape == (110,)
-
-    a = np.arange(100)
-    dataset = InMemoryArrayDataset('data', a)
-    dataset.resize((90,))
-
-    assert len(dataset) == 90
-    assert_equal(dataset, dataset.array)
-    assert_equal(dataset, np.arange(90))
-    assert dataset.shape == dataset.array.shape == (90,)
-
-shapes = range(5, 25, 5) # 5, 10, 15, 20
-chunks = (10, 10, 10)
-@pytest.mark.parametrize('oldshape,newshape',
-                         itertools.combinations_with_replacement(itertools.product(shapes, repeat=3), 2))
-def test_InMemoryArrayDataset_resize_multidimension(oldshape, newshape):
-    # Test semantics against raw HDF5
-    a = np.arange(np.product(oldshape)).reshape(oldshape)
-
-    dataset = InMemoryArrayDataset('data', a, fillvalue=-1)
-    dataset.resize(newshape)
-    with setup() as f:
-        f.create_dataset('data', data=a, fillvalue=-1,
-                         chunks=chunks, maxshape=(None, None, None))
-        f['data'].resize(newshape)
-        assert_equal(dataset[()], f['data'][()], str(newshape))
-=======
     with setup() as f:
         group = f.create_group('group')
         parent = InMemoryGroup(group.id)
@@ -99,4 +58,23 @@
         assert_equal(dataset, dataset.array)
         assert_equal(dataset, np.arange(90))
         assert dataset.shape == dataset.array.shape == (90,)
->>>>>>> 238df611
+
+shapes = range(5, 25, 5) # 5, 10, 15, 20
+chunks = (10, 10, 10)
+@pytest.mark.parametrize('oldshape,newshape',
+                         itertools.combinations_with_replacement(itertools.product(shapes, repeat=3), 2))
+def test_InMemoryArrayDataset_resize_multidimension(oldshape, newshape):
+    # Test semantics against raw HDF5
+    a = np.arange(np.product(oldshape)).reshape(oldshape)
+
+    with setup() as f:
+        group = f.create_group('group')
+        parent = InMemoryGroup(group.id)
+
+        dataset = InMemoryArrayDataset('data', a, parent=parent, fillvalue=-1)
+        dataset.resize(newshape)
+
+        f.create_dataset('data', data=a, fillvalue=-1,
+                         chunks=chunks, maxshape=(None, None, None))
+        f['data'].resize(newshape)
+        assert_equal(dataset[()], f['data'][()], str(newshape))