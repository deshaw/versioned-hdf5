--- conflicted
+++ resolved
@@ -1368,14 +1368,6 @@
     assert_equal(vfile['version2']['data'][()], np.empty((0,)))
     assert_equal(vfile['version2']['data2'][()], np.empty((1, 0, 2)))
 
-<<<<<<< HEAD
-def test_auto_create_group(vfile):
-    with vfile.stage_version('version1') as g:
-        g['a/b/c'] = [0, 1, 2]
-        assert_equal(g['a']['b']['c'][:], [0, 1, 2])
-
-    assert_equal(vfile['version1']['a']['b']['c'][:], [0, 1, 2])
-=======
 
 def test_read_only():
     with setup('test.hdf5', 'w') as f:
@@ -1492,4 +1484,10 @@
     assert list(vfile['version5']['group1']['group2']) == ['data1']
     assert_equal(vfile['version5']['data'][:], data1)
     assert_equal(vfile['version5']['group1/group2/data1'][:], data2)
->>>>>>> e4e0d4a8
+
+def test_auto_create_group(vfile):
+    with vfile.stage_version('version1') as g:
+        g['a/b/c'] = [0, 1, 2]
+        assert_equal(g['a']['b']['c'][:], [0, 1, 2])
+
+    assert_equal(vfile['version1']['a']['b']['c'][:], [0, 1, 2])