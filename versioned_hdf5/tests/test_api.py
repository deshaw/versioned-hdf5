--- conflicted
+++ resolved
@@ -719,25 +719,16 @@
             raises(ValueError, lambda: group.create_dataset('/group1/test_data', data=data))
             raises(ValueError, lambda: group.create_group('/group1'))
 
-<<<<<<< HEAD
 def test_moved_file():
     # See issue #28. Make sure the virtual datasets do not hard-code the filename.
     with setup(file_name='test.hdf5') as f:
         file = VersionedHDF5File(f)
 
         data = np.ones(2*DEFAULT_CHUNK_SIZE)
-=======
-def test_list_assign():
-    with setup() as f:
-        file = VersionedHDF5File(f)
-
-        data = [1, 2, 3]
->>>>>>> 2fcf450d
-
+        
         with file.stage_version('version1') as group:
             group['dataset'] = data
 
-<<<<<<< HEAD
     with h5py.File('test.hdf5', 'r') as f:
         file = VersionedHDF5File(f)
         assert_equal(file['version1']['dataset'][:], data)
@@ -747,8 +738,17 @@
 
     with h5py.File('test2.hdf5', 'r') as f:
         file = VersionedHDF5File(f)
-=======
+        assert_equal(file['version1']['dataset'][:], data)
+
+def test_list_assign():
+    with setup() as f:
+        file = VersionedHDF5File(f)
+
+        data = [1, 2, 3]
+
+        with file.stage_version('version1') as group:
+            group['dataset'] = data
+    
             assert_equal(group['dataset'][:], data)
 
->>>>>>> 2fcf450d
-        assert_equal(file['version1']['dataset'][:], data)+        assert_equal(file['version1']['dataset'][:], data)
