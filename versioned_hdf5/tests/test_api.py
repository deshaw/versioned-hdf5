import os

from pytest import raises

import h5py

import datetime

import numpy as np
from numpy.testing import assert_equal

from ..backend import DEFAULT_CHUNK_SIZE
from ..api import VersionedHDF5File
from ..versions import TIMESTAMP_FMT
from ..wrappers import InMemoryArrayDataset, InMemoryDataset

from .helpers import setup


def test_stage_version():
    with setup() as f:
        file = VersionedHDF5File(f)

        test_data = np.concatenate((np.ones((2*DEFAULT_CHUNK_SIZE,)),
                                    2*np.ones((DEFAULT_CHUNK_SIZE,)),
                                    3*np.ones((DEFAULT_CHUNK_SIZE,))))

        with file.stage_version('version1', '') as group:
            group['test_data'] = test_data

        version1 = file['version1']
        assert version1.attrs['prev_version'] == '__first_version__'
        assert_equal(version1['test_data'], test_data)

        ds = f['/_version_data/test_data/raw_data']

        assert ds.shape == (3*DEFAULT_CHUNK_SIZE,)
        assert_equal(ds[0:1*DEFAULT_CHUNK_SIZE], 1.0)
        assert_equal(ds[1*DEFAULT_CHUNK_SIZE:2*DEFAULT_CHUNK_SIZE], 2.0)
        assert_equal(ds[2*DEFAULT_CHUNK_SIZE:3*DEFAULT_CHUNK_SIZE], 3.0)

        with file.stage_version('version2', 'version1') as group:
            group['test_data'][0] = 0.0

        version2 = file['version2']
        assert version2.attrs['prev_version'] == 'version1'
        test_data[0] = 0.0
        assert_equal(version2['test_data'], test_data)

        assert ds.shape == (4*DEFAULT_CHUNK_SIZE,)
        assert_equal(ds[0:1*DEFAULT_CHUNK_SIZE], 1.0)
        assert_equal(ds[1*DEFAULT_CHUNK_SIZE:2*DEFAULT_CHUNK_SIZE], 2.0)
        assert_equal(ds[2*DEFAULT_CHUNK_SIZE:3*DEFAULT_CHUNK_SIZE], 3.0)
        assert_equal(ds[3*DEFAULT_CHUNK_SIZE], 0.0)
        assert_equal(ds[3*DEFAULT_CHUNK_SIZE+1:4*DEFAULT_CHUNK_SIZE], 1.0)

        file.close()


def test_stage_version_chunk_size():
    with setup() as f:
        chunk_size = 2**10
        file = VersionedHDF5File(f)

        test_data = np.concatenate((np.ones((2*chunk_size,)),
                                    2*np.ones((chunk_size,)),
                                    3*np.ones((chunk_size,))))


        with file.stage_version('version1', '') as group:
            group.create_dataset('test_data', data=test_data, chunks=(chunk_size,))

        with raises(ValueError):
            with file.stage_version('version_bad') as group:
                group.create_dataset('test_data', data=test_data, chunks=(2**9,))

        version1 = file['version1']
        assert version1.attrs['prev_version'] == '__first_version__'
        assert_equal(version1['test_data'], test_data)

        ds = f['/_version_data/test_data/raw_data']

        assert ds.shape == (3*chunk_size,)
        assert_equal(ds[0:1*chunk_size], 1.0)
        assert_equal(ds[1*chunk_size:2*chunk_size], 2.0)
        assert_equal(ds[2*chunk_size:3*chunk_size], 3.0)

        with file.stage_version('version2', 'version1') as group:
            group['test_data'][0] = 0.0

        version2 = file['version2']
        assert version2.attrs['prev_version'] == 'version1'
        test_data[0] = 0.0
        assert_equal(version2['test_data'], test_data)

        assert ds.shape == (4*chunk_size,)
        assert_equal(ds[0:1*chunk_size], 1.0)
        assert_equal(ds[1*chunk_size:2*chunk_size], 2.0)
        assert_equal(ds[2*chunk_size:3*chunk_size], 3.0)
        assert_equal(ds[3*chunk_size], 0.0)
        assert_equal(ds[3*chunk_size+1:4*chunk_size], 1.0)

        file.close()

def test_stage_version_compression():
    with setup() as f:
        file = VersionedHDF5File(f)

        test_data = np.concatenate((np.ones((2*DEFAULT_CHUNK_SIZE,)),
                                    2*np.ones((DEFAULT_CHUNK_SIZE,)),
                                    3*np.ones((DEFAULT_CHUNK_SIZE,))))


        with file.stage_version('version1', '') as group:
            group.create_dataset('test_data', data=test_data,
                                 compression='gzip', compression_opts=3)

        with raises(ValueError):
            with file.stage_version('version_bad') as group:
                group.create_dataset('test_data', data=test_data, compression='lzf')

        with raises(ValueError):
            with file.stage_version('version_bad') as group:
                group.create_dataset('test_data', data=test_data,
                                     compression='gzip', compression_opts=4)

        version1 = file['version1']
        assert version1.attrs['prev_version'] == '__first_version__'
        assert_equal(version1['test_data'], test_data)

        ds = f['/_version_data/test_data/raw_data']
        assert ds.compression == 'gzip'
        assert ds.compression_opts == 3

        with file.stage_version('version2', 'version1') as group:
            group['test_data'][0] = 0.0

        version2 = file['version2']
        assert version2.attrs['prev_version'] == 'version1'
        test_data[0] = 0.0
        assert_equal(version2['test_data'], test_data)

        assert ds.compression == 'gzip'
        assert ds.compression_opts == 3

        file.close()

def test_version_int_slicing():
    with setup() as f:
        file = VersionedHDF5File(f)
        test_data = np.concatenate((np.ones((2*DEFAULT_CHUNK_SIZE,)),
                               2*np.ones((DEFAULT_CHUNK_SIZE,)),
                               3*np.ones((DEFAULT_CHUNK_SIZE,))))

        with file.stage_version('version1', '') as group:
            group['test_data'] = test_data

        with file.stage_version('version2', 'version1') as group:
            group['test_data'][0] = 2.0

        with file.stage_version('version3', 'version2') as group:
            group['test_data'][0] = 3.0

        with file.stage_version('version2_1', 'version1', make_current=False) as group:
            group['test_data'][0] = 2.0


        assert file[0]['test_data'][0] == 3.0

        with raises(KeyError):
            file['bad']

        with raises(IndexError):
            file[1]

        assert file[-1]['test_data'][0] == 2.0
        assert file[-2]['test_data'][0] == 1.0, file[-2]
        with raises(IndexError):
            file[-3]

        file.current_version = 'version2'

        assert file[0]['test_data'][0] == 2.0
        assert file[-1]['test_data'][0] == 1.0
        with raises(IndexError):
            file[-2]

        file.current_version = 'version2_1'

        assert file[0]['test_data'][0] == 2.0
        assert file[-1]['test_data'][0] == 1.0
        with raises(IndexError):
            file[-2]

        file.current_version = 'version1'

        assert file[0]['test_data'][0] == 1.0
        with raises(IndexError):
            file[-1]

        file.close()

def test_version_name_slicing():
    with setup() as f:
        file = VersionedHDF5File(f)
        test_data = np.concatenate((np.ones((2*DEFAULT_CHUNK_SIZE,)),
                               2*np.ones((DEFAULT_CHUNK_SIZE,)),
                               3*np.ones((DEFAULT_CHUNK_SIZE,))))

        with file.stage_version('version1', '') as group:
            group['test_data'] = test_data

        with file.stage_version('version2', 'version1') as group:
            group['test_data'][0] = 2.0

        with file.stage_version('version3', 'version2') as group:
            group['test_data'][0] = 3.0

        with file.stage_version('version2_1', 'version1', make_current=False) as group:
            group['test_data'][0] = 2.0


        assert file[0]['test_data'][0] == 3.0

        with raises(IndexError):
            file[1]

        assert file[-1]['test_data'][0] == 2.0
        assert file[-2]['test_data'][0] == 1.0, file[-2]

        file.close()

def test_iter_versions():
    with setup() as f:
        file = VersionedHDF5File(f)
        test_data = np.concatenate((np.ones((2*DEFAULT_CHUNK_SIZE,)),
                               2*np.ones((DEFAULT_CHUNK_SIZE,)),
                               3*np.ones((DEFAULT_CHUNK_SIZE,))))

        with file.stage_version('version1', '') as group:
            group['test_data'] = test_data

        with file.stage_version('version2', 'version1') as group:
            group['test_data'][0] = 2.0

        assert set(file) == {'version1', 'version2'}

        # __contains__ is implemented from __iter__ automatically
        assert 'version1' in file
        assert 'version2' in file
        assert 'version3' not in file

        file.close()

def test_create_dataset():
    with setup() as f:
        file = VersionedHDF5File(f)


        test_data = np.concatenate((np.ones((2*DEFAULT_CHUNK_SIZE,)),
                                    2*np.ones((DEFAULT_CHUNK_SIZE,)),
                                    3*np.ones((DEFAULT_CHUNK_SIZE,))))


        with file.stage_version('version1', '') as group:
            group.create_dataset('test_data', data=test_data)

        version1 = file['version1']
        assert version1.attrs['prev_version'] == '__first_version__'
        assert_equal(version1['test_data'], test_data)


        with file.stage_version('version2') as group:
            group.create_dataset('test_data2', data=test_data)

        ds = f['/_version_data/test_data/raw_data']
        assert ds.shape == (3*DEFAULT_CHUNK_SIZE,)
        assert_equal(ds[0:1*DEFAULT_CHUNK_SIZE], 1.0)
        assert_equal(ds[1*DEFAULT_CHUNK_SIZE:2*DEFAULT_CHUNK_SIZE], 2.0)
        assert_equal(ds[2*DEFAULT_CHUNK_SIZE:3*DEFAULT_CHUNK_SIZE], 3.0)

        ds = f['/_version_data/test_data2/raw_data']
        assert ds.shape == (3*DEFAULT_CHUNK_SIZE,)
        assert_equal(ds[0:1*DEFAULT_CHUNK_SIZE], 1.0)
        assert_equal(ds[1*DEFAULT_CHUNK_SIZE:2*DEFAULT_CHUNK_SIZE], 2.0)
        assert_equal(ds[2*DEFAULT_CHUNK_SIZE:3*DEFAULT_CHUNK_SIZE], 3.0)

        assert list(f['/_version_data/versions/__first_version__']) == []
        assert list(f['/_version_data/versions/version1']) == list(file['version1']) == ['test_data']
        assert list(f['/_version_data/versions/version2']) == list(file['version2']) == ['test_data', 'test_data2']

        file.close()

def test_changes_dataset():
    # Testcase similar to those on generate_data.py
    test_data = np.ones((2*DEFAULT_CHUNK_SIZE,))

    name = "testname"

    with setup() as f:
        file = VersionedHDF5File(f)

        with file.stage_version('version1', '') as group:
            group.create_dataset(f'{name}/key', data=test_data)
            group.create_dataset(f'{name}/val', data=test_data)

        version1 = file['version1']
        assert version1.attrs['prev_version'] == '__first_version__'
        assert_equal(version1[f'{name}/key'], test_data)
        assert_equal(version1[f'{name}/val'], test_data)

        with file.stage_version('version2') as group:
            key_ds = group[f'{name}/key']
            val_ds = group[f'{name}/val']
            val_ds[0] = -1
            key_ds[0] = 0

        key = file['version2'][f'{name}/key']
        assert key.shape == (2*DEFAULT_CHUNK_SIZE,)
        assert_equal(key[0], 0)
        assert_equal(key[1:2*DEFAULT_CHUNK_SIZE], 1.0)

        val = file['version2'][f'{name}/val']
        assert val.shape == (2*DEFAULT_CHUNK_SIZE,)
        assert_equal(val[0], -1.0)
        assert_equal(val[1:2*DEFAULT_CHUNK_SIZE], 1.0)

        assert list(f['_version_data/versions/__first_version__']) == []
        assert list(f['_version_data/versions/version1']) == list(file['version1']) == [name]
        assert list(f['_version_data/versions/version2']) == list(file['version2']) == [name]

        file.close()

def test_small_dataset():
    # Test creating a dataset that is smaller than the chunk size
    with setup() as f:
        file = VersionedHDF5File(f)

        data = np.ones((100,))

        with file.stage_version("version1") as group:
            group.create_dataset("test", data=data, chunks=(2**14,))

        assert_equal(file['version1']['test'], data)

        file.close()

def test_unmodified():
    with setup() as f:
        file = VersionedHDF5File(f)

        test_data = np.concatenate((np.ones((2*DEFAULT_CHUNK_SIZE,)),
                                    2*np.ones((DEFAULT_CHUNK_SIZE,)),
                                    3*np.ones((DEFAULT_CHUNK_SIZE,))))

        with file.stage_version('version1') as group:
            group.create_dataset('test_data', data=test_data)
            group.create_dataset('test_data2', data=test_data)

        assert set(f['_version_data/versions/version1']) == {'test_data', 'test_data2'}
        assert set(file['version1']) == {'test_data', 'test_data2'}
        assert_equal(file['version1']['test_data'], test_data)
        assert_equal(file['version1']['test_data2'], test_data)
        assert file['version1'].datasets().keys() == {'test_data', 'test_data2'}

        with file.stage_version('version2') as group:
            group['test_data2'][0] = 0.0

        assert set(f['_version_data/versions/version2']) == {'test_data', 'test_data2'}
        assert set(file['version2']) == {'test_data', 'test_data2'}
        assert_equal(file['version2']['test_data'], test_data)
        assert_equal(file['version2']['test_data2'][0], 0.0)
        assert_equal(file['version2']['test_data2'][1:], test_data[1:])

        file.close()

def test_delete():
    with setup() as f:
        file = VersionedHDF5File(f)

        test_data = np.concatenate((np.ones((2*DEFAULT_CHUNK_SIZE,)),
                                    2*np.ones((DEFAULT_CHUNK_SIZE,)),
                                    3*np.ones((DEFAULT_CHUNK_SIZE,))))

        with file.stage_version('version1') as group:
            group.create_dataset('test_data', data=test_data)
            group.create_dataset('test_data2', data=test_data)

        with file.stage_version('version2') as group:
            del group['test_data2']

        assert set(f['_version_data/versions/version2']) == {'test_data'}
        assert set(file['version2']) == {'test_data'}
        assert_equal(file['version2']['test_data'], test_data)
        assert file['version2'].datasets().keys() == {'test_data'}

        file.close()

def test_resize():
    with setup() as f:
        file = VersionedHDF5File(f)

        no_offset_data = np.ones((2*DEFAULT_CHUNK_SIZE,))

        offset_data = np.concatenate((np.ones((DEFAULT_CHUNK_SIZE,)),
                                      np.ones((2,))))

        with file.stage_version('version1') as group:
            group.create_dataset('no_offset', data=no_offset_data)
            group.create_dataset('offset', data=offset_data)

        group = file['version1']
        assert group['no_offset'].shape == (2*DEFAULT_CHUNK_SIZE,)
        assert group['offset'].shape == (DEFAULT_CHUNK_SIZE + 2,)
        assert_equal(group['no_offset'][:2*DEFAULT_CHUNK_SIZE], 1.0)
        assert_equal(group['offset'][:DEFAULT_CHUNK_SIZE + 2], 1.0)

        # Resize larger, chunk multiple
        with file.stage_version('larger_chunk_multiple') as group:
            group['no_offset'].resize((3*DEFAULT_CHUNK_SIZE,))
            group['offset'].resize((3*DEFAULT_CHUNK_SIZE,))

        group = file['larger_chunk_multiple']
        assert group['no_offset'].shape == (3*DEFAULT_CHUNK_SIZE,)
        assert group['offset'].shape == (3*DEFAULT_CHUNK_SIZE,)
        assert_equal(group['no_offset'][:2*DEFAULT_CHUNK_SIZE], 1.0)
        assert_equal(group['no_offset'][2*DEFAULT_CHUNK_SIZE:], 0.0)
        assert_equal(group['offset'][:DEFAULT_CHUNK_SIZE + 2], 1.0)
        assert_equal(group['offset'][DEFAULT_CHUNK_SIZE + 2:], 0.0)


        # Resize larger, non-chunk multiple
        with file.stage_version('larger_chunk_non_multiple', 'version1') as group:
            group['no_offset'].resize((3*DEFAULT_CHUNK_SIZE + 2,))
            group['offset'].resize((3*DEFAULT_CHUNK_SIZE + 2,))

        group = file['larger_chunk_non_multiple']
        assert group['no_offset'].shape == (3*DEFAULT_CHUNK_SIZE + 2,)
        assert group['offset'].shape == (3*DEFAULT_CHUNK_SIZE + 2,)
        assert_equal(group['no_offset'][:2*DEFAULT_CHUNK_SIZE], 1.0)
        assert_equal(group['no_offset'][2*DEFAULT_CHUNK_SIZE:], 0.0)
        assert_equal(group['offset'][:DEFAULT_CHUNK_SIZE + 2], 1.0)
        assert_equal(group['offset'][DEFAULT_CHUNK_SIZE + 2:], 0.0)

        # Resize smaller, chunk multiple
        with file.stage_version('smaller_chunk_multiple', 'version1') as group:
            group['no_offset'].resize((DEFAULT_CHUNK_SIZE,))
            group['offset'].resize((DEFAULT_CHUNK_SIZE,))

        group = file['smaller_chunk_multiple']
        assert group['no_offset'].shape == (DEFAULT_CHUNK_SIZE,)
        assert group['offset'].shape == (DEFAULT_CHUNK_SIZE,)
        assert_equal(group['no_offset'][:], 1.0)
        assert_equal(group['offset'][:], 1.0)


        # Resize smaller, chunk non-multiple
        with file.stage_version('smaller_chunk_non_multiple', 'version1') as group:
            group['no_offset'].resize((DEFAULT_CHUNK_SIZE + 2,))
            group['offset'].resize((DEFAULT_CHUNK_SIZE + 2,))

        group = file['smaller_chunk_non_multiple']
        assert group['no_offset'].shape == (DEFAULT_CHUNK_SIZE + 2,)
        assert group['offset'].shape == (DEFAULT_CHUNK_SIZE + 2,)
        assert_equal(group['no_offset'][:], 1.0)
        assert_equal(group['offset'][:], 1.0)

        # Resize after creation
        with file.stage_version('version2', 'version1') as group:
            # Cover the case where some data is already read in
            group['offset'][-1] = 2.0

            group['no_offset'].resize((3*DEFAULT_CHUNK_SIZE + 2,))
            group['offset'].resize((3*DEFAULT_CHUNK_SIZE + 2,))

            assert group['no_offset'].shape == (3*DEFAULT_CHUNK_SIZE + 2,)
            assert group['offset'].shape == (3*DEFAULT_CHUNK_SIZE + 2,)
            assert_equal(group['no_offset'][:2*DEFAULT_CHUNK_SIZE], 1.0)
            assert_equal(group['no_offset'][2*DEFAULT_CHUNK_SIZE:], 0.0)
            assert_equal(group['offset'][:DEFAULT_CHUNK_SIZE + 1], 1.0)
            assert_equal(group['offset'][DEFAULT_CHUNK_SIZE + 1], 2.0)
            assert_equal(group['offset'][DEFAULT_CHUNK_SIZE + 2:], 0.0)

            group['no_offset'].resize((3*DEFAULT_CHUNK_SIZE,))
            group['offset'].resize((3*DEFAULT_CHUNK_SIZE,))

            assert group['no_offset'].shape == (3*DEFAULT_CHUNK_SIZE,)
            assert group['offset'].shape == (3*DEFAULT_CHUNK_SIZE,)
            assert_equal(group['no_offset'][:2*DEFAULT_CHUNK_SIZE], 1.0)
            assert_equal(group['no_offset'][2*DEFAULT_CHUNK_SIZE:], 0.0)
            assert_equal(group['offset'][:DEFAULT_CHUNK_SIZE + 1], 1.0)
            assert_equal(group['offset'][DEFAULT_CHUNK_SIZE + 1], 2.0)
            assert_equal(group['offset'][DEFAULT_CHUNK_SIZE + 2:], 0.0)

            group['no_offset'].resize((DEFAULT_CHUNK_SIZE + 2,))
            group['offset'].resize((DEFAULT_CHUNK_SIZE + 2,))

            assert group['no_offset'].shape == (DEFAULT_CHUNK_SIZE + 2,)
            assert group['offset'].shape == (DEFAULT_CHUNK_SIZE + 2,)
            assert_equal(group['no_offset'][:], 1.0)
            assert_equal(group['offset'][:DEFAULT_CHUNK_SIZE + 1], 1.0)
            assert_equal(group['offset'][DEFAULT_CHUNK_SIZE + 1], 2.0)

            group['no_offset'].resize((DEFAULT_CHUNK_SIZE,))
            group['offset'].resize((DEFAULT_CHUNK_SIZE,))

            assert group['no_offset'].shape == (DEFAULT_CHUNK_SIZE,)
            assert group['offset'].shape == (DEFAULT_CHUNK_SIZE,)
            assert_equal(group['no_offset'][:], 1.0)
            assert_equal(group['offset'][:], 1.0)

        group = file['version2']
        assert group['no_offset'].shape == (DEFAULT_CHUNK_SIZE,)
        assert group['offset'].shape == (DEFAULT_CHUNK_SIZE,)
        assert_equal(group['no_offset'][:], 1.0)
        assert_equal(group['offset'][:], 1.0)

        # Resize smaller than a chunk
        small_data = np.array([1, 2, 3])

        with file.stage_version('version1_small', '') as group:
            group.create_dataset('small', data=small_data)

        with file.stage_version('version2_small', 'version1_small') as group:
            group['small'].resize((5,))
            assert_equal(group['small'], np.array([1, 2, 3, 0, 0]))
            group['small'][3:] = np.array([4, 5])
            assert_equal(group['small'], np.array([1, 2, 3, 4, 5]))

        group = file['version1_small']
        assert_equal(group['small'], np.array([1, 2, 3]))
        group = file['version2_small']
        assert_equal(group['small'], np.array([1, 2, 3, 4, 5]))

        # Resize after calling create_dataset, larger
        with file.stage_version('resize_after_create_larger', '') as group:
            group.create_dataset('data', data=offset_data)
            group['data'].resize((DEFAULT_CHUNK_SIZE + 4,))

            assert group['data'].shape == (DEFAULT_CHUNK_SIZE + 4,)
            assert_equal(group['data'][:DEFAULT_CHUNK_SIZE + 2], 1.0)
            assert_equal(group['data'][DEFAULT_CHUNK_SIZE + 2:], 0.0)

        group = file['resize_after_create_larger']
        assert group['data'].shape == (DEFAULT_CHUNK_SIZE + 4,)
        assert_equal(group['data'][:DEFAULT_CHUNK_SIZE + 2], 1.0)
        assert_equal(group['data'][DEFAULT_CHUNK_SIZE + 2:], 0.0)

        # Resize after calling create_dataset, smaller
        with file.stage_version('resize_after_create_smaller', '') as group:
            group.create_dataset('data', data=offset_data)
            group['data'].resize((DEFAULT_CHUNK_SIZE - 4,))

            assert group['data'].shape == (DEFAULT_CHUNK_SIZE - 4,)
            assert_equal(group['data'][:], 1.0)

        group = file['resize_after_create_smaller']
        assert group['data'].shape == (DEFAULT_CHUNK_SIZE - 4,)
        assert_equal(group['data'][:], 1.0)

        file.close()

def test_resize_unaligned():
    with setup() as f:
        file = VersionedHDF5File(f)
        ds_name = 'test_resize_unaligned'
        with file.stage_version('0') as group:
            group.create_dataset(ds_name, data=np.arange(1000))

        for i in range(1, 10):
            with file.stage_version(str(i)) as group:
                l = len(group[ds_name])
                assert_equal(group[ds_name][:], np.arange(i * 1000))
                group[ds_name].resize((l + 1000,))
                group[ds_name][-1000:] = np.arange(l, l + 1000)
                assert_equal(group[ds_name][:], np.arange((i + 1) * 1000))

        file.close()

def test_getitem():
    with setup() as f:
        file = VersionedHDF5File(f)

        data = np.arange(2*DEFAULT_CHUNK_SIZE)

        with file.stage_version('version1') as group:
            group.create_dataset('test_data', data=data)

            test_data = group['test_data']
            assert test_data.shape == (2*DEFAULT_CHUNK_SIZE,)
            assert_equal(test_data[0], 0)
            assert test_data[0].dtype == np.int64
            assert_equal(test_data[:], data)
            assert_equal(test_data[:DEFAULT_CHUNK_SIZE+1], data[:DEFAULT_CHUNK_SIZE+1])

        with file.stage_version('version2') as group:
            test_data = group['test_data']
            assert test_data.shape == (2*DEFAULT_CHUNK_SIZE,)
            assert_equal(test_data[0], 0)
            assert test_data[0].dtype == np.int64
            assert_equal(test_data[:], data)
            assert_equal(test_data[:DEFAULT_CHUNK_SIZE+1], data[:DEFAULT_CHUNK_SIZE+1])

        file.close()


def test_timestamp_auto():
    with setup() as f:
        file = VersionedHDF5File(f)

        data = np.ones((2*DEFAULT_CHUNK_SIZE,))

        with file.stage_version('version1') as group:
            group.create_dataset('test_data', data=data)

        assert isinstance(file['version1'].attrs['timestamp'], str)


def test_timestamp_manual():
    with setup() as f:
        file = VersionedHDF5File(f)

        data1 = np.ones((2*DEFAULT_CHUNK_SIZE,))
        data2 = np.ones((3*DEFAULT_CHUNK_SIZE))

        ts1 = datetime.datetime(2020, 6, 29, 20, 12, 56, 2560, tzinfo=datetime.timezone.utc)
        ts2 = datetime.datetime(2020, 6, 29, 22, 12, 56, 2560)
        with file.stage_version('version1', timestamp=ts1) as group:
            group['test_data_1'] = data1

        assert file['version1'].attrs['timestamp'] == ts1.strftime(TIMESTAMP_FMT)

        with raises(ValueError):
            with file.stage_version('version2', timestamp=ts2) as group:
                group['test_data_2'] = data2

        with raises(TypeError):
            with file.stage_version('version3', timestamp='2020-6-29') as group:
                group['test_data_3'] = data1


def test_getitem_by_timestamp():
    with setup() as f:
        file = VersionedHDF5File(f)

        data = np.arange(2*DEFAULT_CHUNK_SIZE)

        with file.stage_version('version1') as group:
            group.create_dataset('test_data', data=data)

        v = file['version1']
        ts = datetime.datetime.strptime(v.attrs['timestamp'], TIMESTAMP_FMT)
        assert file[ts] == v

        dt = np.datetime64(ts.replace(tzinfo=None))
        assert file[dt] == v

        file.close()


def test_nonroot():
    with setup() as f:
        g = f.create_group('subgroup')
        file = VersionedHDF5File(g)

        test_data = np.concatenate((np.ones((2*DEFAULT_CHUNK_SIZE,)),
                                    2*np.ones((DEFAULT_CHUNK_SIZE,)),
                                    3*np.ones((DEFAULT_CHUNK_SIZE,))))


        with file.stage_version('version1', '') as group:
            group['test_data'] = test_data

        version1 = file['version1']
        assert version1.attrs['prev_version'] == '__first_version__'
        assert_equal(version1['test_data'], test_data)

        ds = f['/subgroup/_version_data/test_data/raw_data']

        assert ds.shape == (3*DEFAULT_CHUNK_SIZE,)
        assert_equal(ds[0:1*DEFAULT_CHUNK_SIZE], 1.0)
        assert_equal(ds[1*DEFAULT_CHUNK_SIZE:2*DEFAULT_CHUNK_SIZE], 2.0)
        assert_equal(ds[2*DEFAULT_CHUNK_SIZE:3*DEFAULT_CHUNK_SIZE], 3.0)

        file.close()

def test_attrs():
    with setup() as f:
        file = VersionedHDF5File(f)

        data = np.arange(2*DEFAULT_CHUNK_SIZE)

        with file.stage_version('version1') as group:
            group.create_dataset('test_data', data=data)

            test_data = group['test_data']
            assert test_data.attrs == {}
            test_data.attrs['test_attr'] = 0

        assert file['version1']['test_data'].attrs == \
            dict(f['_version_data']['versions']['version1']['test_data'].attrs) == \
                {'test_attr': 0}

        with file.stage_version('version2') as group:
            test_data = group['test_data']
            assert test_data.attrs == {'test_attr': 0}
            test_data.attrs['test_attr'] = 1

        assert file['version1']['test_data'].attrs == \
            dict(f['_version_data']['versions']['version1']['test_data'].attrs) == \
                {'test_attr': 0}

        assert file['version2']['test_data'].attrs == \
            dict(f['_version_data']['versions']['version2']['test_data'].attrs) == \
                {'test_attr': 1}

        file.close()

def test_auto_delete():
    with setup() as f:
        file = VersionedHDF5File(f)
        try:
            with file.stage_version('version1') as group:
                raise RuntimeError
        except RuntimeError:
            pass
        else:
            raise AssertionError("did not raise")

        # Make sure the version got deleted so that we can make it again

        data = np.arange(2*DEFAULT_CHUNK_SIZE)

        with file.stage_version('version1') as group:
            group.create_dataset('test_data', data=data)

        assert_equal(file['version1']['test_data'], data)

        file.close()

def test_delitem():
    with setup() as f:
        file = VersionedHDF5File(f)

        data = np.arange(2*DEFAULT_CHUNK_SIZE)

        with file.stage_version('version1') as group:
            group.create_dataset('test_data', data=data)

        with file.stage_version('version2') as group:
            group.create_dataset('test_data2', data=data)

        del file['version2']

        assert list(file) == ['version1']
        assert file.current_version == 'version1'

        with raises(KeyError):
            del file['version2']

        del file['version1']

        assert list(file) == []
        assert file.current_version == '__first_version__'

        file.close()

def test_groups():
    with setup() as f:
        file = VersionedHDF5File(f)

        data = np.ones(2*DEFAULT_CHUNK_SIZE)

        with file.stage_version('version1') as group:
            group.create_group('group1')
            group.create_dataset('group1/test_data', data=data)
            assert_equal(group['group1']['test_data'], data)
            assert_equal(group['group1/test_data'], data)

        version = file['version1']
        assert_equal(version['group1']['test_data'], data)
        assert_equal(version['group1/test_data'], data)

        with file.stage_version('version2', '') as group:
            group.create_dataset('group1/test_data', data=data)
            assert_equal(group['group1']['test_data'], data)
            assert_equal(group['group1/test_data'], data)

        version = file['version2']
        assert_equal(version['group1']['test_data'], data)
        assert_equal(version['group1/test_data'], data)

        with file.stage_version('version3', 'version1') as group:
            group['group1']['test_data'][0] = 0
            group['group1/test_data'][1] = 0

            assert_equal(group['group1']['test_data'][:2], 0)
            assert_equal(group['group1']['test_data'][2:], 1)

            assert_equal(group['group1/test_data'][:2], 0)
            assert_equal(group['group1/test_data'][2:], 1)

        version = file['version3']
        assert_equal(version['group1']['test_data'][:2], 0)
        assert_equal(version['group1']['test_data'][2:], 1)

        assert_equal(version['group1/test_data'][:2], 0)
        assert_equal(version['group1/test_data'][2:], 1)

        assert list(version) == ['group1']
        assert list(version['group1']) == ['test_data']

        with file.stage_version('version4', 'version3') as group:
            group.create_dataset('group2/test_data', data=2*data)

            assert_equal(group['group1']['test_data'][:2], 0)
            assert_equal(group['group1']['test_data'][2:], 1)
            assert_equal(group['group2']['test_data'][:], 2)

            assert_equal(group['group1/test_data'][:2], 0)
            assert_equal(group['group1/test_data'][2:], 1)
            assert_equal(group['group2/test_data'][:], 2)

        version = file['version4']
        assert_equal(version['group1']['test_data'][:2], 0)
        assert_equal(version['group1']['test_data'][2:], 1)
        assert_equal(group['group2']['test_data'][:], 2)

        assert_equal(version['group1/test_data'][:2], 0)
        assert_equal(version['group1/test_data'][2:], 1)
        assert_equal(group['group2/test_data'][:], 2)

        assert list(version) == ['group1', 'group2']
        assert list(version['group1']) == ['test_data']
        assert list(version['group2']) == ['test_data']

        with file.stage_version('version5', '') as group:
            group.create_dataset('group1/group2/test_data', data=data)
            assert_equal(group['group1']['group2']['test_data'], data)
            assert_equal(group['group1/group2']['test_data'], data)
            assert_equal(group['group1']['group2/test_data'], data)
            assert_equal(group['group1/group2/test_data'], data)

        version = file['version5']
        assert_equal(version['group1']['group2']['test_data'], data)
        assert_equal(version['group1/group2']['test_data'], data)
        assert_equal(version['group1']['group2/test_data'], data)
        assert_equal(version['group1/group2/test_data'], data)

        with file.stage_version('version6', '') as group:
            group.create_dataset('group1/test_data1', data=data)
            group.create_dataset('group1/group2/test_data2', data=2*data)
            group.create_dataset('group1/group2/group3/test_data3', data=3*data)
            group.create_dataset('group1/group2/test_data4', data=4*data)

            assert_equal(group['group1']['test_data1'], data)
            assert_equal(group['group1/test_data1'], data)

            assert_equal(group['group1']['group2']['test_data2'], 2*data)
            assert_equal(group['group1/group2']['test_data2'], 2*data)
            assert_equal(group['group1']['group2/test_data2'], 2*data)
            assert_equal(group['group1/group2/test_data2'], 2*data)

            assert_equal(group['group1']['group2']['group3']['test_data3'], 3*data)
            assert_equal(group['group1/group2']['group3']['test_data3'], 3*data)
            assert_equal(group['group1/group2']['group3/test_data3'], 3*data)
            assert_equal(group['group1']['group2/group3/test_data3'], 3*data)
            assert_equal(group['group1/group2/group3/test_data3'], 3*data)

            assert_equal(group['group1']['group2']['test_data4'], 4*data)
            assert_equal(group['group1/group2']['test_data4'], 4*data)
            assert_equal(group['group1']['group2/test_data4'], 4*data)
            assert_equal(group['group1/group2/test_data4'], 4*data)

            assert list(group) == ['group1']
            assert set(group['group1']) == {'group2', 'test_data1'}
            assert set(group['group1']['group2']) == set(group['group1/group2']) == {'group3', 'test_data2', 'test_data4'}
            assert list(group['group1']['group2']['group3']) == list(group['group1/group2/group3']) == ['test_data3']

        version = file['version6']
        assert_equal(version['group1']['test_data1'], data)
        assert_equal(version['group1/test_data1'], data)

        assert_equal(version['group1']['group2']['test_data2'], 2*data)
        assert_equal(version['group1/group2']['test_data2'], 2*data)
        assert_equal(version['group1']['group2/test_data2'], 2*data)
        assert_equal(version['group1/group2/test_data2'], 2*data)

        assert_equal(version['group1']['group2']['group3']['test_data3'], 3*data)
        assert_equal(version['group1/group2']['group3']['test_data3'], 3*data)
        assert_equal(version['group1/group2']['group3/test_data3'], 3*data)
        assert_equal(version['group1']['group2/group3/test_data3'], 3*data)
        assert_equal(version['group1/group2/group3/test_data3'], 3*data)

        assert_equal(version['group1']['group2']['test_data4'], 4*data)
        assert_equal(version['group1/group2']['test_data4'], 4*data)
        assert_equal(version['group1']['group2/test_data4'], 4*data)
        assert_equal(version['group1/group2/test_data4'], 4*data)

        assert list(version) == ['group1']
        assert set(version['group1']) == {'group2', 'test_data1'}
        assert set(version['group1']['group2']) == set(version['group1/group2']) == {'group3', 'test_data2', 'test_data4'}
        assert list(version['group1']['group2']['group3']) == list(version['group1/group2/group3']) == ['test_data3']

        with file.stage_version('version-bad', '') as group:
            raises(ValueError, lambda: group.create_dataset('/group1/test_data', data=data))
            raises(ValueError, lambda: group.create_group('/group1'))

        file.close()

def test_group_contains():
    with setup() as f:
        file = VersionedHDF5File(f)

        data = np.ones(2*DEFAULT_CHUNK_SIZE)

        with file.stage_version('version1') as group:
            group.create_dataset('group1/group2/test_data', data=data)
            assert 'group1' in group
            assert 'group2' in group['group1']
            assert 'test_data' in group['group1/group2']
            assert 'test_data' not in group
            assert 'test_data' not in group['group1']
            assert 'group1/group2' in group
            assert 'group1/group3' not in group
            assert 'group1/group2/test_data' in group
            assert 'group1/group3/test_data' not in group
            assert 'group1/group3/test_data2' not in group

        with file.stage_version('version2') as group:
            group.create_dataset('group1/group3/test_data2', data=data)
            assert 'group1' in group
            assert 'group2' in group['group1']
            assert 'group3' in group['group1']
            assert 'test_data' in group['group1/group2']
            assert 'test_data' not in group
            assert 'test_data' not in group['group1']
            assert 'test_data2' in group['group1/group3']
            assert 'test_data2' not in group['group1/group2']
            assert 'group1/group2' in group
            assert 'group1/group3' in group
            assert 'group1/group2/test_data' in group
            assert 'group1/group3/test_data' not in group
            assert 'group1/group3/test_data2' in group

        version1 = file['version1']
        version2 = file['version2']
        assert 'group1' in version1
        assert 'group1' in version2
        assert 'group2' in version1['group1']
        assert 'group2' in version2['group1']
        assert 'group3' not in version1['group1']
        assert 'group3' in version2['group1']
        assert 'group1/group2' in version1
        assert 'group1/group2' in version2
        assert 'group1/group3' not in version1
        assert 'group1/group3' in version2
        assert 'group1/group2/test_data' in version1
        assert 'group1/group2/test_data' in version2
        assert 'group1/group3/test_data' not in version1
        assert 'group1/group3/test_data' not in version2
        assert 'group1/group3/test_data2' not in version1
        assert 'group1/group3/test_data2' in version2
        assert 'test_data' in version1['group1/group2']
        assert 'test_data' in version2['group1/group2']
        assert 'test_data' not in version1
        assert 'test_data' not in version2
        assert 'test_data' not in version1['group1']
        assert 'test_data' not in version2['group1']
        assert 'test_data2' in version2['group1/group3']
        assert 'test_data2' not in version1['group1/group2']
        assert 'test_data2' not in version2['group1/group2']

        file.close()

def test_moved_file():
    # See issue #28. Make sure the virtual datasets do not hard-code the filename.
    with setup(file_name='test.hdf5') as f:
        file = VersionedHDF5File(f)

        data = np.ones(2*DEFAULT_CHUNK_SIZE)

        with file.stage_version('version1') as group:
            group['dataset'] = data
        file.close()

    with h5py.File('test.hdf5', 'r') as f:
        file = VersionedHDF5File(f)
        assert_equal(file['version1']['dataset'][:], data)
        file.close()

    # XXX: os.replace
    os.rename('test.hdf5', 'test2.hdf5')

    with h5py.File('test2.hdf5', 'r') as f:
        file = VersionedHDF5File(f)
        assert_equal(file['version1']['dataset'][:], data)

def test_list_assign():
    with setup() as f:
        file = VersionedHDF5File(f)

        data = [1, 2, 3]

        with file.stage_version('version1') as group:
            group['dataset'] = data

            assert_equal(group['dataset'][:], data)

        assert_equal(file['version1']['dataset'][:], data)
        file.close()

def test_nested_group():
    # Issue #66
    with setup() as f:
        file = VersionedHDF5File(f)

        data1 = np.array([1, 1])
        data2 = np.array([2, 2])

        with file.stage_version('1') as sv:
            sv.create_dataset('bar/baz', data=data1)
            assert_equal(sv['bar/baz'][:], data1)

        assert_equal(sv['bar/baz'][:], data1)

        with file.stage_version('2') as sv:
            sv.create_dataset('bar/bon/1/data/axes/date', data=data2)
            assert_equal(sv['bar/baz'][:], data1)
            assert_equal(sv['bar/bon/1/data/axes/date'][:], data2)

        version1 = file['1']
        version2 = file['2']
        assert_equal(version1['bar/baz'][:], data1)
        assert_equal(version2['bar/baz'][:], data1)
        assert 'bar/bon/1/data/axes/date' not in version1
        assert_equal(version2['bar/bon/1/data/axes/date'][:], data2)

        file.close()

def test_fillvalue():
    # Based on test_resize(), but only the resize largers that use the fill
    # value
    with setup() as f:
        file = VersionedHDF5File(f)

        fillvalue = 5.0

        no_offset_data = np.ones((2*DEFAULT_CHUNK_SIZE,))

        offset_data = np.concatenate((np.ones((DEFAULT_CHUNK_SIZE,)),
                                      np.ones((2,))))

        with file.stage_version('version1') as group:
            group.create_dataset('no_offset', data=no_offset_data, fillvalue=fillvalue)
            group.create_dataset('offset', data=offset_data, fillvalue=fillvalue)

        group = file['version1']
        assert group['no_offset'].shape == (2*DEFAULT_CHUNK_SIZE,)
        assert group['offset'].shape == (DEFAULT_CHUNK_SIZE + 2,)
        assert_equal(group['no_offset'][:2*DEFAULT_CHUNK_SIZE], 1.0)
        assert_equal(group['offset'][:DEFAULT_CHUNK_SIZE + 2], 1.0)

        # Resize larger, chunk multiple
        with file.stage_version('larger_chunk_multiple') as group:
            group['no_offset'].resize((3*DEFAULT_CHUNK_SIZE,))
            group['offset'].resize((3*DEFAULT_CHUNK_SIZE,))

        group = file['larger_chunk_multiple']
        assert group['no_offset'].shape == (3*DEFAULT_CHUNK_SIZE,)
        assert group['offset'].shape == (3*DEFAULT_CHUNK_SIZE,)
        assert_equal(group['no_offset'][:2*DEFAULT_CHUNK_SIZE], 1.0)
        assert_equal(group['no_offset'][2*DEFAULT_CHUNK_SIZE:], fillvalue)
        assert_equal(group['offset'][:DEFAULT_CHUNK_SIZE + 2], 1.0)
        assert_equal(group['offset'][DEFAULT_CHUNK_SIZE + 2:], fillvalue)


        # Resize larger, non-chunk multiple
        with file.stage_version('larger_chunk_non_multiple', 'version1') as group:
            group['no_offset'].resize((3*DEFAULT_CHUNK_SIZE + 2,))
            group['offset'].resize((3*DEFAULT_CHUNK_SIZE + 2,))

        group = file['larger_chunk_non_multiple']
        assert group['no_offset'].shape == (3*DEFAULT_CHUNK_SIZE + 2,)
        assert group['offset'].shape == (3*DEFAULT_CHUNK_SIZE + 2,)
        assert_equal(group['no_offset'][:2*DEFAULT_CHUNK_SIZE], 1.0)
        assert_equal(group['no_offset'][2*DEFAULT_CHUNK_SIZE:], fillvalue)
        assert_equal(group['offset'][:DEFAULT_CHUNK_SIZE + 2], 1.0)
        assert_equal(group['offset'][DEFAULT_CHUNK_SIZE + 2:], fillvalue)

        # Resize after creation
        with file.stage_version('version2', 'version1') as group:
            # Cover the case where some data is already read in
            group['offset'][-1] = 2.0

            group['no_offset'].resize((3*DEFAULT_CHUNK_SIZE + 2,))
            group['offset'].resize((3*DEFAULT_CHUNK_SIZE + 2,))

            assert group['no_offset'].shape == (3*DEFAULT_CHUNK_SIZE + 2,)
            assert group['offset'].shape == (3*DEFAULT_CHUNK_SIZE + 2,)
            assert_equal(group['no_offset'][:2*DEFAULT_CHUNK_SIZE], 1.0)
            assert_equal(group['no_offset'][2*DEFAULT_CHUNK_SIZE:], fillvalue)
            assert_equal(group['offset'][:DEFAULT_CHUNK_SIZE + 1], 1.0)
            assert_equal(group['offset'][DEFAULT_CHUNK_SIZE + 1], 2.0)
            assert_equal(group['offset'][DEFAULT_CHUNK_SIZE + 2:], fillvalue)

            group['no_offset'].resize((3*DEFAULT_CHUNK_SIZE,))
            group['offset'].resize((3*DEFAULT_CHUNK_SIZE,))

            assert group['no_offset'].shape == (3*DEFAULT_CHUNK_SIZE,)
            assert group['offset'].shape == (3*DEFAULT_CHUNK_SIZE,)
            assert_equal(group['no_offset'][:2*DEFAULT_CHUNK_SIZE], 1.0)
            assert_equal(group['no_offset'][2*DEFAULT_CHUNK_SIZE:], fillvalue)
            assert_equal(group['offset'][:DEFAULT_CHUNK_SIZE + 1], 1.0)
            assert_equal(group['offset'][DEFAULT_CHUNK_SIZE + 1], 2.0)
            assert_equal(group['offset'][DEFAULT_CHUNK_SIZE + 2:], fillvalue)

        group = file['version2']
        assert group['no_offset'].shape == (3*DEFAULT_CHUNK_SIZE,)
        assert group['offset'].shape == (3*DEFAULT_CHUNK_SIZE,)
        assert_equal(group['no_offset'][:2*DEFAULT_CHUNK_SIZE], 1.0)
        assert_equal(group['no_offset'][2*DEFAULT_CHUNK_SIZE:], fillvalue)
        assert_equal(group['offset'][:DEFAULT_CHUNK_SIZE + 1], 1.0)
        assert_equal(group['offset'][DEFAULT_CHUNK_SIZE + 1], 2.0)
        assert_equal(group['offset'][DEFAULT_CHUNK_SIZE + 2:], fillvalue)

        # Resize after calling create_dataset, larger
        with file.stage_version('resize_after_create_larger', '') as group:
            group.create_dataset('data', data=offset_data,
                                 fillvalue=fillvalue)
            group['data'].resize((DEFAULT_CHUNK_SIZE + 4,))

            assert group['data'].shape == (DEFAULT_CHUNK_SIZE + 4,)
            assert_equal(group['data'][:DEFAULT_CHUNK_SIZE + 2], 1.0)
            assert_equal(group['data'][DEFAULT_CHUNK_SIZE + 2:], fillvalue)

        group = file['resize_after_create_larger']
        assert group['data'].shape == (DEFAULT_CHUNK_SIZE + 4,)
        assert_equal(group['data'][:DEFAULT_CHUNK_SIZE + 2], 1.0)
        assert_equal(group['data'][DEFAULT_CHUNK_SIZE + 2:], fillvalue)

        file.close()

def test_multidimensional():
    # For now, datasets can only be expanded along the first axis. The shape
    # of the remaining axes must stay fixed once the dataset is created.
    with setup() as f:
        file = VersionedHDF5File(f)

        data = np.ones((DEFAULT_CHUNK_SIZE, 2))

        with file.stage_version('version1') as g:
            g.create_dataset('test_data', data=data)
            assert_equal(g['test_data'][()], data)

        version1 = file['version1']
        assert_equal(version1['test_data'][()], data)

        data2 = data.copy()
        data2[0, 1] = 2

        with file.stage_version('version2') as g:
            g['test_data'][0, 1] = 2
            assert g['test_data'][0, 1] == 2
            assert_equal(g['test_data'][()], data2)

        version2 = file['version2']
        assert version2['test_data'][0, 1] == 2
        assert_equal(version2['test_data'][()], data2)

        file.close()


def test_closes():
    with setup() as f:
        file = VersionedHDF5File(f)

        data = np.ones((DEFAULT_CHUNK_SIZE,))

        with file.stage_version('version1') as g:
            g.create_dataset('test_data', data=data)
        assert file._closed == False

        version_data = file._version_data
        versions = file._versions

        file.close()

        assert file._closed == True
        raises(AttributeError, lambda: file.f)
        raises(AttributeError, lambda: file._version_data)
        raises(AttributeError, lambda: file._versions)
        assert file.__repr__() == "<Closed VersionedHDF5File>"

        reopened_file = VersionedHDF5File(f)
        assert list(reopened_file['/_version_data/versions/__first_version__']) == []
        assert list(reopened_file['/_version_data/versions/version1']) == list(reopened_file['version1']) == ['test_data']
        assert_equal(reopened_file['version1']['test_data'][()], data)

        assert reopened_file._version_data == version_data
        assert reopened_file._versions == versions

<<<<<<< HEAD
def test_store_binary_as_void():
    with setup() as f:
        vf = VersionedHDF5File(f)
        with vf.stage_version('version1') as sv:
            sv['test_store_binary_data'] = [np.void(b'1111')]

        version1 = vf['version1']
        assert_equal(version1['test_store_binary_data'][0], np.void(b'1111'))

        with vf.stage_version('version2') as sv:
            sv['test_store_binary_data'][:] = [np.void(b'1234567890')]

        version2 = vf['version2']
        assert_equal(version2['test_store_binary_data'][0], np.void(b'1234'))
=======
def test_check_committed():
    with setup() as f:
        file = VersionedHDF5File(f)

        data = np.ones((DEFAULT_CHUNK_SIZE,))

        with file.stage_version('version1') as g:
            g.create_dataset('test_data', data=data)

        with raises(ValueError, match="committed"):
            g['data'] = data

        with raises(ValueError, match="committed"):
            g.create_dataset('data', data=data)

        with raises(ValueError, match="committed"):
            g.create_group('subgruop')

        with raises(ValueError, match="committed"):
            del g['test_data']

        # Incorrectly uses g from the previous version (InMemoryArrayDataset)
        with raises(ValueError, match="committed"):
            with file.stage_version('version2'):
                assert isinstance(g['test_data'], InMemoryArrayDataset)
                g['test_data'][0] = 1

        with raises(ValueError, match="committed"):
            with file.stage_version('version2'):
                assert isinstance(g['test_data'], InMemoryArrayDataset)
                g['test_data'].resize((100,))

        with file.stage_version('version2') as g2:
            pass

        # Incorrectly uses g from the previous version (InMemoryDataset)
        with raises(ValueError, match="committed"):
            with file.stage_version('version3'):
                assert isinstance(g2['test_data'], InMemoryDataset)
                g2['test_data'][0] = 1

        with raises(ValueError, match="committed"):
            with file.stage_version('version3'):
                assert isinstance(g2['test_data'], InMemoryDataset)
                g2['test_data'].resize((100,))

        assert repr(g) == '<Committed InMemoryGroup "/_version_data/versions/version1">'
>>>>>>> fb7b6b0d
<|MERGE_RESOLUTION|>--- conflicted
+++ resolved
@@ -1200,7 +1200,6 @@
         assert reopened_file._version_data == version_data
         assert reopened_file._versions == versions
 
-<<<<<<< HEAD
 def test_store_binary_as_void():
     with setup() as f:
         vf = VersionedHDF5File(f)
@@ -1215,7 +1214,7 @@
 
         version2 = vf['version2']
         assert_equal(version2['test_store_binary_data'][0], np.void(b'1234'))
-=======
+
 def test_check_committed():
     with setup() as f:
         file = VersionedHDF5File(f)
@@ -1262,5 +1261,4 @@
                 assert isinstance(g2['test_data'], InMemoryDataset)
                 g2['test_data'].resize((100,))
 
-        assert repr(g) == '<Committed InMemoryGroup "/_version_data/versions/version1">'
->>>>>>> fb7b6b0d
+        assert repr(g) == '<Committed InMemoryGroup "/_version_data/versions/version1">'