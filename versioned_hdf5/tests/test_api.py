--- conflicted
+++ resolved
@@ -911,35 +911,6 @@
 
         assert_equal(file['version1']['dataset'][:], data)
 
-<<<<<<< HEAD
-
-def test_multidimsional():
-    # For now, datasets can only be expanded along the first axis. The shape
-    # of the remaining axes must stay fixed once the dataset is created.
-    with setup() as f:
-        file = VersionedHDF5File(f)
-
-        data = np.ones((DEFAULT_CHUNK_SIZE, 2))
-
-        with file.stage_version('version1') as g:
-            g.create_dataset('test_data', data=data)
-            assert_equal(g['test_data'][()], data)
-
-        version1 = file['version1']
-        assert_equal(version1['test_data'][()], data)
-
-        data2 = data.copy()
-        data2[0, 1] = 2
-
-        with file.stage_version('version2') as g:
-            g['test_data'][0, 1] = 2
-            assert g['test_data'][0, 1] == 2
-            assert_equal(g['test_data'][()], data2)
-
-        version2 = file['version2']
-        assert version2['test_data'][0, 1] == 2
-        assert_equal(version2['test_data'][()], data2)
-=======
 def test_nested_group():
     # Issue #66
     with setup() as f:
@@ -1066,4 +1037,30 @@
         assert group['data'].shape == (DEFAULT_CHUNK_SIZE + 4,)
         assert_equal(group['data'][:DEFAULT_CHUNK_SIZE + 2], 1.0)
         assert_equal(group['data'][DEFAULT_CHUNK_SIZE + 2:], fillvalue)
->>>>>>> 7e9ec8ed
+
+def test_multidimsional():
+    # For now, datasets can only be expanded along the first axis. The shape
+    # of the remaining axes must stay fixed once the dataset is created.
+    with setup() as f:
+        file = VersionedHDF5File(f)
+
+        data = np.ones((DEFAULT_CHUNK_SIZE, 2))
+
+        with file.stage_version('version1') as g:
+            g.create_dataset('test_data', data=data)
+            assert_equal(g['test_data'][()], data)
+
+        version1 = file['version1']
+        assert_equal(version1['test_data'][()], data)
+
+        data2 = data.copy()
+        data2[0, 1] = 2
+
+        with file.stage_version('version2') as g:
+            g['test_data'][0, 1] = 2
+            assert g['test_data'][0, 1] == 2
+            assert_equal(g['test_data'][()], data2)
+
+        version2 = file['version2']
+        assert version2['test_data'][0, 1] == 2
+        assert_equal(version2['test_data'][()], data2)