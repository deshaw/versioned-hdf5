import hashlib
import struct
from collections.abc import MutableMapping
from functools import lru_cache

import numpy as np
from h5py import File
from ndindex import ChunkSize, Slice, Tuple

from versioned_hdf5.slicetools import spaceid_to_slice


class Hashtable(MutableMapping):
    """
    A proxy class representing the hash table for an array

    The hash table for an array is a mapping from {sha256_hash: slice}, where
    slice is a slice for the data in the array.

    General usage should look like

        with Hashtable(f, name) as h:
            data_hash = h.hash(data[raw_slice])
            raw_slice = h.setdefault(data_hash, raw_slice)

    where setdefault will insert the hash into the table if it
    doesn't exist, and return the existing entry otherwise.

    hashtable.largest_index is the next index in the array that slices
    should be mapped to.

    Note that for performance reasons, the hashtable does not write to the
    dataset until you call write() or it exit as a context manager.

    """

    hash_function = hashlib.sha256
    hash_size = hash_function().digest_size

    # Cache instances of the class for performance purposes. This works off
    # the assumption that nothing else modifies the version data.

    # This is done here because putting @lru_cache on the class breaks the
    # classmethods. Warning: This does not normalize kwargs, so it is possible
    # to have multiple hashtable instances for the same hashtable.
<<<<<<< HEAD
    @lru_cache
    def __new__(cls, *args, **kwargs):  # noqa: ARG004
=======
    @lru_cache  # type: ignore[misc]
    def __new__(cls, *args, **kwargs):
>>>>>>> a43cee90
        return super().__new__(cls)

    def __init__(self, f, name, *, chunk_size=None, hash_table_name="hash_table"):
        from .backend import DEFAULT_CHUNK_SIZE

        self.f = f
        self.name = name
        self.chunk_size = chunk_size or DEFAULT_CHUNK_SIZE
        self.hash_table_name = hash_table_name

        if hash_table_name in f["_version_data"][name]:
            self.hash_table_dataset = f["_version_data"][name][hash_table_name]
            self.hash_table, self._indices = self._load_hashtable(
                self.hash_table_dataset
            )
        else:
            self.hash_table_dataset = self._create_hashtable()
            self.hash_table = self.hash_table_dataset[:]
            self._indices = {}

        self._largest_index = None

    @classmethod
    def from_versions_traverse(
        cls,
        f: File,
        name: str,
    ):
        """Traverse all versions of a dataset, writing to a brand new hash table.

        Parameters
        ----------
        f : File
            File for which a hash table is to be generated
        name : str
            Name of the dataset for which a hash table is to be generated
        """
        name = name.removeprefix("/_version_data/")

        for version_group in f["_version_data"]["versions"].values():
            if name in version_group:
                dataset = version_group[name]
                with Hashtable(f, name) as hashtable:
                    if dataset.is_virtual:
                        for vs in dataset.virtual_sources():
                            sl = spaceid_to_slice(vs.src_space)
                            dl = spaceid_to_slice(vs.vspace)
                            assert len(dl.raw) == len(sl.raw)
                            data_slice = dataset[dl.raw]
                            slice_hash = hashtable.hash(data_slice)
                            if slice_hash not in hashtable:
                                hashtable[slice_hash] = sl.raw[0]

    @classmethod
    def from_raw_data(cls, f, name, chunk_size=None, hash_table_name="hash_table"):
        if hash_table_name in f["_version_data"][name]:
            raise ValueError(
                f"a hash table {hash_table_name!r} for {name!r} already exists"
            )

        hashtable = cls(f, name, chunk_size=chunk_size, hash_table_name=hash_table_name)

        raw_data = f["_version_data"][name]["raw_data"]
        chunks = ChunkSize(raw_data.chunks)
        for c in chunks.indices(raw_data.shape):
            data_hash = hashtable.hash(raw_data[c.raw])
            hashtable.setdefault(data_hash, c.args[0])

        hashtable.write()
        return hashtable

    def hash(self, data: np.ndarray):
        """
        Compute hash for `data` array.
        """
        # Object dtype arrays store the ids of the elements, which may or may not be
        # reused, making it unsuitable for hashing. Instead, we need to make a combined
        # hash with the value of each element.
        hash_value = self.hash_function()  # type: ignore

        if data.dtype.kind == "T":
            # Ensure that StringDType and object type strings produce the same hash.
            # TODO this can be accelerated in C/Cython
            # See also backend._verify_new_chunk_reuse()
            #
            # DO NOT use hash_value.update(data)!
            # Besides producing a different hash, it also suffers from hash collisions
            # for long strings: https://github.com/numpy/numpy/issues/29226
            data = data.astype(object)

        if data.dtype == object:
            for value in data.flat:
                if isinstance(value, str):
                    # default to utf-8 encoding since it's a superset of ascii (the only
                    # other valid encoding supported in h5py)
                    value = value.encode("utf-8")
                # hash the length of value ('Q' is unsigned long long, which is 64 bit
                # on all of today's architectures)
                # Use little-endian byte order (e.g. x86, ARM) for consistency
                # everywhere, even on big-endian architectures (e.g. PowerPC).
                hash_value.update(struct.pack("<Q", len(value)))
                # Hash the buffer of bytes.
                hash_value.update(value)
        else:
            hash_value.update(np.ascontiguousarray(data))

        hash_value.update(str(data.shape).encode("ascii"))
        return hash_value.digest()

    @property
    def largest_index(self):
        if self._largest_index is None:
            self._largest_index = self.hash_table_dataset.attrs["largest_index"]
        return self._largest_index

    @largest_index.setter
    def largest_index(self, value):
        self._largest_index = value

    def write(self):
        largest_index = self.largest_index
        if largest_index >= self.hash_table_dataset.shape[0]:
            self.hash_table_dataset.resize((largest_index,))

        # largest_index is here for backwards compatibility for when the hash
        # table shape used to always be chunk_size aligned.
        self.hash_table_dataset.attrs["largest_index"] = self.largest_index
        self.hash_table_dataset[:largest_index] = self.hash_table[:largest_index]

    def inverse(self):
        r"""
        Return a dictionary mapping Slice: array_of_hash.

        The Slices are all `reduce()`\d.
        """
        return {Slice(*s).reduce(): h for h, s in self.hash_table}

    def __enter__(self):
        return self

    def __exit__(self, exc_type, exc_value, traceback):
        if exc_type is not None:
            return
        self.write()

    def _create_hashtable(self):
        f = self.f
        name = self.name

        # TODO: The real chunk size should be based on bytes, not number of elements
        dtype = np.dtype([("hash", "B", (self.hash_size,)), ("shape", "i8", (2,))])
        hash_table = f["_version_data"][name].create_dataset(
            self.hash_table_name,
            shape=(1,),
            dtype=dtype,
            chunks=(self.chunk_size,),
            maxshape=(None,),
            compression="lzf",
        )
        hash_table.attrs["largest_index"] = 0
        return hash_table

    def _load_hashtable(self, hash_table_dataset):
        largest_index = hash_table_dataset.attrs["largest_index"]
        hash_table_arr = hash_table_dataset[:largest_index]
        hashes = bytes(hash_table_arr["hash"])
        hashes = [
            hashes[i * self.hash_size : (i + 1) * self.hash_size]
            for i in range(largest_index)
        ]
        return hash_table_arr, {k: i for i, k in enumerate(hashes)}

    def __getitem__(self, key):
        if isinstance(key, np.ndarray):
            key = key.tobytes()
        i = self._indices[key]
        shapes = self.hash_table["shape"]
        return Slice(*shapes[i])

    def __setitem__(self, key, value):
        if isinstance(key, np.ndarray):
            key = key.tobytes()
        if not isinstance(key, bytes):
            raise TypeError(f"key must be bytes, got {type(key)}")
        if len(key) != self.hash_size:
            raise ValueError(f"key must be {self.hash_size} bytes")
        if isinstance(value, Tuple):
            if len(value.args) > 1:
                raise NotImplementedError(
                    "Chunking in more other than the first dimension"
                )
            value = value.args[0]
        if isinstance(value, slice):
            value = Slice(value.start, value.stop, value.step)
        elif isinstance(value, Slice):
            pass
        else:
            raise TypeError("value must be a slice object")
        if value.isempty():
            return
        if value.step not in [1, None]:
            raise ValueError("only step-1 slices are supported")

        kv = (list(key), (value.start, value.stop))
        if key in self._indices:
            if bytes(self.hash_table[self._indices[key]])[0] != key:
                raise ValueError(
                    "The key %s is already in the hashtable under another index."
                )
            self.hash_table[self._indices[key]] = kv
        else:
            if self.largest_index >= self.hash_table.shape[0]:
                newshape = (self.hash_table.shape[0] + self.chunk_size,)
                new_hash_table = np.zeros(newshape, dtype=self.hash_table.dtype)
                new_hash_table[: self.hash_table.shape[0]] = self.hash_table
                self.hash_table = new_hash_table
            self.hash_table[self.largest_index] = kv
            self._indices[key] = self.largest_index
            self.largest_index += 1

    def __delitem__(self, key):
        raise NotImplementedError

    def __iter__(self):
        return iter(self._indices)

    def __len__(self):
        return len(self._indices)<|MERGE_RESOLUTION|>--- conflicted
+++ resolved
@@ -43,13 +43,8 @@
     # This is done here because putting @lru_cache on the class breaks the
     # classmethods. Warning: This does not normalize kwargs, so it is possible
     # to have multiple hashtable instances for the same hashtable.
-<<<<<<< HEAD
-    @lru_cache
+    @lru_cache  # type: ignore[misc]
     def __new__(cls, *args, **kwargs):  # noqa: ARG004
-=======
-    @lru_cache  # type: ignore[misc]
-    def __new__(cls, *args, **kwargs):
->>>>>>> a43cee90
         return super().__new__(cls)
 
     def __init__(self, f, name, *, chunk_size=None, hash_table_name="hash_table"):
