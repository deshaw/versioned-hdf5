--- conflicted
+++ resolved
@@ -136,8 +136,9 @@
         if dirname and dirname not in self:
             self.create_group(dirname)
         data = _make_new_dset(**kwds)
-<<<<<<< HEAD
         shape = data.shape
+        if 'fillvalue' in kwds:
+            data = InMemoryArrayDataset(name, data, fillvalue=kwds['fillvalue'])
         chunks = kwds.get('chunks')
         if chunks in [True, None]:
             chunks = (DEFAULT_CHUNK_SIZE,) + shape[1:]
@@ -148,18 +149,6 @@
         if len(shape) == 0:
             raise NotImplementedError("Scalar datasets")
         self.chunks[name] = chunks
-=======
-        if 'fillvalue' in kwds:
-            data = InMemoryArrayDataset(name, data, fillvalue=kwds['fillvalue'])
-        chunk_size = kwds.get('chunks')
-        if isinstance(chunk_size, tuple):
-            if len(chunk_size) > 1:
-                raise NotImplementedError("Multiple dimensions")
-            chunk_size = chunk_size[0]
-        if chunk_size is True:
-            raise NotImplementedError("auto-chunking is not yet supported")
-        self.chunk_size[name] = chunk_size
->>>>>>> 7e9ec8ed
         self.compression[name] = kwds.get('compression')
         self.compression_opts[name] = kwds.get('compression_opts')
         self[name] = data
@@ -496,31 +485,17 @@
                 assert a.shape[0] == old_shape[0] % chunk_size
 
                 if i == quo:
-<<<<<<< HEAD
-                    data_dict[i] = np.concatenate([a, np.zeros((rem -
-                        a.shape[0],) + chunks[1:], dtype=self.dtype)])
-                else:
-                    data_dict[i] = np.concatenate([a, np.zeros((chunk_size -
-                        a.shape[0],) + chunks[1:], dtype=self.dtype)])
-            if rem != 0 and quo not in data_dict:
-                # Zeros along the chunks are added in the for loop below, but
-                # we have to add a sub-chunk zeros here
-                data_dict[quo] = np.zeros((rem,) + chunks[1:], dtype=self.dtype)
-            for i in range(math.ceil(old_shape[0]/chunk_size), quo):
-                data_dict[i] = np.zeros(chunks, dtype=self.dtype)
-=======
                     data_dict[i] = np.concatenate([a, np.full((rem -
-                        a.shape[0]), self.fillvalue, dtype=self.dtype)])
+                        a.shape[0],) + chunks[1:], self.fillvalue, dtype=self.dtype)])
                 else:
                     data_dict[i] = np.concatenate([a, np.full((chunk_size -
-                        a.shape[0],), self.fillvalue, dtype=self.dtype)])
+                        a.shape[0],) + chunks[1:], self.fillvalue, dtype=self.dtype)])
             if rem != 0 and quo not in data_dict:
-                # fillvalue along the chunks are added in the for loop below,
-                # but we have to add a sub-chunk fillvalues here
-                data_dict[quo] = np.full((rem,), self.fillvalue, dtype=self.dtype)
+                # fillvalue along the chunks are added in the for loop below, but
+                # we have to add a sub-chunk fillvalues here
+                data_dict[quo] = np.full((rem,) + chunks[1:], self.fillvalue, dtype=self.dtype)
             for i in range(math.ceil(old_shape[0]/chunk_size), quo):
-                data_dict[i] = np.full((chunk_size,), self.fillvalue, dtype=self.dtype)
->>>>>>> 7e9ec8ed
+                data_dict[i] = np.full(chunks, self.fillvalue, dtype=self.dtype)
         self.shape = shape
 
     @property
